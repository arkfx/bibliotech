--- conflicted
+++ resolved
@@ -42,26 +42,17 @@
         }
 
         $data = $this->getJsonInput();
-        $editora = new Editora($data);
 
-<<<<<<< HEAD
         try {
-            $this->editoraService->criar($editora);
+            $id = $this->editoraService->criar($data);
             return $this->response(201, [
                 'success' => true,
                 'message' => 'Editora cadastrada com sucesso',
+                'id' => $id
             ]);
         } catch (Exception $e) {
             return $this->response(400, ['success' => false, 'message' => $e->getMessage()]);
         }
-=======
-        if ($this->repo->existsByName($data['nome'])) {
-            return $this->response(409, ['success' => false, 'message' => 'Editora já existente']);
-        }
-
-        $id = $this->repo->save(new Editora(['nome' => $data['nome']]));
-        return $this->response(201, ['success' => true, 'message' => 'Editora cadastrada com sucesso', 'id' => $id]);
->>>>>>> 2b7649d4
     }
 
     #[Route('/editoras', 'PUT')]
@@ -72,30 +63,15 @@
         }
 
         $data = $this->getJsonInput();
-        $editora = new Editora((object)$data);
 
-<<<<<<< HEAD
         try {
-            $sucesso = $this->editoraService->atualizar($editora);
+            $sucesso = $this->editoraService->atualizar($data);
             if ($sucesso) {
                 return $this->response(200, ['success' => true, 'message' => 'Editora atualizada com sucesso']);
             }
             return $this->response(404, ['success' => false, 'message' => 'Editora não encontrada']);
         } catch (Exception $e) {
             return $this->response(400, ['success' => false, 'message' => $e->getMessage()]);
-=======
-        if (empty($data['id']) || empty($data['nome'])) {
-            return $this->response(400, ['success' => false, 'message' => 'ID e nome da editora são obrigatórios']);
-        }
-
-        if ($this->repo->existsByName($data['nome'])) {
-            return $this->response(404, ['success' => false, 'message' => 'Editora já existente']);
-        }
-
-        $result = $this->repo->update(new Editora($data));
-        if ($result) {
-            return $this->response(200, ['success' => true, 'message' => 'Editora atualizada com sucesso']);
->>>>>>> 2b7649d4
         }
     }
 
