<?php
require_once __DIR__ . '/../db/Database.php';
require_once __DIR__ . '/../dao/LivroDAO.php';

header('Content-Type: application/json');

$pdo = Database::getInstance()->getConnection();
$dao = new LivroDAO($pdo);

$method = $_SERVER['REQUEST_METHOD'];

switch ($method) {
    case 'POST':
        $data = json_decode(file_get_contents('php://input'), true);

<<<<<<< HEAD
        if (isset($data['titulo'], $data['autor'], $data['genero'], $data['preco'], $data['editora'], $data['descricao'], $data['imagem_url'])) {
            $livro = $dao->createBook($data['titulo'], $data['autor'], $data['genero'], $data['preco'], $data['editora'], $data['descricao'], $data['imagem_url']);
=======
        if (isset($data['titulo'], $data['autor'], $data['genero_id'], $data['preco'], $data['editora'], $data['descricao'])) {
            $livro = $dao->createBook($data['titulo'], $data['autor'], $data['genero_id'], $data['preco'], $data['editora'], $data['descricao']);
>>>>>>> 33fed044
            if ($livro) {
                echo json_encode(['status' => 'success', 'message' => 'Livro cadastrado com sucesso!']);
            } else {
                echo json_encode(['status' => 'error', 'message' => 'Erro ao cadastrar livro.']);
            }
        } else {
            echo json_encode(['status' => 'error', 'message' => 'Todos os campos são obrigatórios.']);
        }
        break;

    case 'GET':
        try {
            if (isset($_GET['id'])) {
                $id = intval($_GET['id']);
                $livro = $dao->getBookById($id);

                if ($livro) {
                    echo json_encode(['status' => 'success', 'data' => $livro]);
                } else {
                    echo json_encode(['status' => 'error', 'message' => 'Livro não encontrado.']);
                }
            } else {
                $termo = isset($_GET['q']) ? $_GET['q'] : null;
                $genero_id = isset($_GET['genero_id']) ? intval($_GET['genero_id']) : null;
                $ordem = isset($_GET['ordem']) && in_array(strtoupper($_GET['ordem']), ['ASC', 'DESC']) ? strtoupper($_GET['ordem']) : 'DESC';


                $livros = $dao->searchBooks($termo, $genero_id, $ordem);

                if ($livros) {
                    echo json_encode(['status' => 'success', 'data' => $livros]);
                } else {
                    echo json_encode(['status' => 'error', 'message' => 'Nenhum livro encontrado.']);
                }
            }
        } catch (Exception $e) {
            http_response_code(500);
            echo json_encode(['status' => 'error', 'message' => 'Erro na requisição: ' . $e->getMessage()]);
        }
        break;

    case 'DELETE':
        if (isset($_GET['id'])) {
            $id = intval($_GET['id']);
            try {
                $deleted = $dao->deleteBook($id);
                if ($deleted) {
                    echo json_encode(['status' => 'success', 'message' => 'Livro excluído com sucesso!']);
                } else {
                    echo json_encode(['status' => 'error', 'message' => 'Erro ao excluir o livro.']);
                }
            } catch (Exception $e) {
                http_response_code(500);
                echo json_encode(['status' => 'error', 'message' => 'Erro na exclusão: ' . $e->getMessage()]);
            }
        } else {
            echo json_encode(['status' => 'error', 'message' => 'ID do livro não fornecido.']);
        }
        break;

    case 'PUT':
        $data = json_decode(file_get_contents('php://input'), true);

<<<<<<< HEAD
        if (isset($data['id'], $data['titulo'], $data['autor'], $data['genero'], $data['preco'], $data['editora'], $data['descricao'], $data['imagem_url'])) {
=======
        if (isset($data['id'], $data['titulo'], $data['autor'], $data['genero_id'], $data['preco'], $data['editora'], $data['descricao'])) {
>>>>>>> 33fed044
            $updated = $dao->updateBook(
                $data['id'],
                $data['titulo'],
                $data['autor'],
                $data['genero_id'],
                $data['preco'],
                $data['editora'],
                $data['descricao'],
                $data['imagem_url']
            );

            if ($updated) {
                echo json_encode(['status' => 'success', 'message' => 'Livro atualizado com sucesso!']);
            } else {
                echo json_encode(['status' => 'error', 'message' => 'Erro ao atualizar o livro.']);
            }
        } else {
            echo json_encode(['status' => 'error', 'message' => 'Todos os campos, incluindo o ID, são obrigatórios.']);
        }
        break;
    default:
        http_response_code(405); // Método não permitido
        echo json_encode(['status' => 'error', 'message' => 'Método HTTP não suportado.']);
        break;
}<|MERGE_RESOLUTION|>--- conflicted
+++ resolved
@@ -13,13 +13,8 @@
     case 'POST':
         $data = json_decode(file_get_contents('php://input'), true);
 
-<<<<<<< HEAD
-        if (isset($data['titulo'], $data['autor'], $data['genero'], $data['preco'], $data['editora'], $data['descricao'], $data['imagem_url'])) {
-            $livro = $dao->createBook($data['titulo'], $data['autor'], $data['genero'], $data['preco'], $data['editora'], $data['descricao'], $data['imagem_url']);
-=======
-        if (isset($data['titulo'], $data['autor'], $data['genero_id'], $data['preco'], $data['editora'], $data['descricao'])) {
-            $livro = $dao->createBook($data['titulo'], $data['autor'], $data['genero_id'], $data['preco'], $data['editora'], $data['descricao']);
->>>>>>> 33fed044
+        if (isset($data['titulo'], $data['autor'], $data['genero_id'], $data['preco'], $data['editora'], $data['descricao'], $data['imagem_url'])) {
+            $livro = $dao->createBook($data['titulo'], $data['autor'], $data['genero_id'], $data['preco'], $data['editora'], $data['descricao'], $data['imagem_url']);
             if ($livro) {
                 echo json_encode(['status' => 'success', 'message' => 'Livro cadastrado com sucesso!']);
             } else {
@@ -83,11 +78,7 @@
     case 'PUT':
         $data = json_decode(file_get_contents('php://input'), true);
 
-<<<<<<< HEAD
-        if (isset($data['id'], $data['titulo'], $data['autor'], $data['genero'], $data['preco'], $data['editora'], $data['descricao'], $data['imagem_url'])) {
-=======
-        if (isset($data['id'], $data['titulo'], $data['autor'], $data['genero_id'], $data['preco'], $data['editora'], $data['descricao'])) {
->>>>>>> 33fed044
+        if (isset($data['id'], $data['titulo'], $data['autor'], $data['genero_id'], $data['preco'], $data['editora'], $data['descricao'], $data['imagem_url'])) {
             $updated = $dao->updateBook(
                 $data['id'],
                 $data['titulo'],
