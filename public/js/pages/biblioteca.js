import { getLivrosDaBiblioteca } from "../api/biblioteca.js";
import { carregarGeneros } from "./genero.js";
import { getBooksInProgress, getRecentlyReadBooks } from "../api/reading-progress.js";

let todosLivros = [];
let livrosVisiveisAtualmente = [];
let filtroAtual = 'todos';
let termoBusca = '';
let generoFiltro = '';

document.addEventListener("DOMContentLoaded", async () => {
  try {
    const booksCatalog = document.querySelector(".books-catalog");
    const recentesGrid = document.querySelector("#adicionados-recentemente .books-grid");
    const lendoGrid = document.querySelector("#continuar-lendo .livros-lendo");
    
    // Carregar os gêneros para o filtro
    await carregarGeneros("filter-biblioteca-genres");
    
    // Carregar livros da biblioteca
    const response = await getLivrosDaBiblioteca();
    todosLivros = response.data || [];
    livrosVisiveisAtualmente = [...todosLivros];

<<<<<<< HEAD
    // Renderiza o catálogo completo com ordenação padrão
    const sortSelect = document.getElementById("sort-books");
    ordenarEExibirLivros(sortSelect.value);
    
    // Renderizar livros recentes (últimos 4 livros adicionados)
    const agora = new Date();
    const tresDiasAtras = new Date(agora.getFullYear(), agora.getMonth(), agora.getDate() - 3);

    const livrosRecentes = todosLivros
      .filter(livro => {
        const dataAdquirido = new Date(livro.data_adquirido);
        return dataAdquirido >= tresDiasAtras;
      })
      .sort((a, b) => new Date(b.data_adquirido) - new Date(a.data_adquirido));

    renderizarLivros(livrosRecentes, recentesGrid);
    
    // Carregar e renderizar livros em progresso (para "Continue Reading")
    await carregarLivrosEmProgresso();
    
    // Configurar eventos para filtros e tabs
=======
    popularFiltroDeGeneros();
>>>>>>> 027b186d
    configurarEventos();

    // Lógica inicial de exibição
    if (todosLivros.length > 0) {
      const sortSelect = document.getElementById("sort-books");
      ordenarEExibirLivros(sortSelect.value);
      
      // Renderizar livros recentes (últimos 4 livros adicionados)
      const livrosRecentes = obterLivrosRecentes();
      renderizarLivros(livrosRecentes, recentesGrid);
    }
    
    atualizarEstadoVazio();

  } catch (error) {
    console.error("Erro ao carregar biblioteca:", error);
    const booksCatalog = document.querySelector(".books-catalog");
    if(booksCatalog) booksCatalog.innerHTML = "<p>Ocorreu um erro ao carregar sua biblioteca. Tente novamente mais tarde.</p>";
  }
});

function configurarEventos() {
  // Listener do campo de busca textual
  const searchInput = document.getElementById("biblioteca-search-input");
  if (searchInput) {
    searchInput.addEventListener("input", (e) => {
      termoBusca = e.target.value.toLowerCase();
      aplicarFiltrosEExibir();
    });
  }
  
  // Listener do filtro de gênero
  const generoSelect = document.getElementById("biblioteca-genre-filter");
  if (generoSelect) {
    generoSelect.addEventListener("change", () => {
      generoFiltro = generoSelect.value;
      aplicarFiltrosEExibir();
    });
  }

  // Listener da ordenação
  const sortSelect = document.getElementById("sort-books");
  if (sortSelect) {
    sortSelect.addEventListener("change", () => {
      ordenarEExibirLivros(sortSelect.value);
    });
  }

  // Tabs
  const tabs = document.querySelectorAll(".tab-button");
  tabs.forEach(tab => {
    tab.addEventListener("click", async () => {
      // Remover classe 'active' de todos os tabs
      tabs.forEach(t => t.classList.remove("active"));
      
      // Adicionar classe 'active' ao tab clicado
      tab.classList.add("active");
      
      // Atualizar filtro atual
      filtroAtual = tab.getAttribute("data-filter");
      
      // Aplicar filtro
      aplicarFiltrosEExibir();
      
      // Mostrar/esconder seções baseado no tab selecionado
      const catalogo = document.getElementById("catalogo-completo");
      const recentes = document.getElementById("adicionados-recentemente");
      const lendo = document.getElementById("continuar-lendo");
      
      if (filtroAtual === "todos") {
        catalogo.style.display = "block";
        recentes.style.display = "block";
        lendo.style.display = "block";

        // Mostrar apenas livros adicionados nos últimos 3 dias em "Adicionados Recentemente"
        const recentesGrid = document.querySelector("#adicionados-recentemente .books-grid");
        const livrosRecentes = obterLivrosRecentes();
        renderizarLivros(
          livrosRecentes,
          recentesGrid,
          "Nenhum livro encontrado."
        );
      } else if (filtroAtual === "recentes") {
        catalogo.style.display = "none";
        recentes.style.display = "block";
        lendo.style.display = "none";

        // Mostrar apenas livros adicionados nos últimos 3 dias também na aba "Recentes"
        const recentesGrid = document.querySelector("#adicionados-recentemente .books-grid");
        const livrosRecentes = obterLivrosRecentes();
        renderizarLivros(
          livrosRecentes,
          recentesGrid,
          "Nenhum livro encontrado."
        );
      } else if (filtroAtual === "lendo") {
        catalogo.style.display = "none";
        recentes.style.display = "none";
        lendo.style.display = "block";
        
        // Carregar e exibir livros em progresso
        await carregarEExibirLivrosEmProgresso();
      }
    });
  });
}

function aplicarFiltrosEExibir() {
  // Filtrar por termo de busca e gênero
  let livrosFiltrados = todosLivros;
  
  // Aplicar filtro de texto
  if (termoBusca) {
    livrosFiltrados = livrosFiltrados.filter(livro => 
      livro.titulo.toLowerCase().includes(termoBusca) || 
      livro.autor.toLowerCase().includes(termoBusca)
    );
  }
  
  // Aplicar filtro de gênero
  if (generoFiltro) {
    livrosFiltrados = livrosFiltrados.filter(livro => 
      livro.genero_id.toString() === generoFiltro
    );
  }
  
  livrosVisiveisAtualmente = livrosFiltrados;
  
  // Ordenar e exibir resultados
  const sortSelect = document.getElementById("sort-books");
  ordenarEExibirLivros(sortSelect.value);
  
  atualizarEstadoVazio();
}

function atualizarEstadoVazio() {
  const emptyState = document.getElementById("empty-library");
  const booksCatalog = document.querySelector(".books-catalog");

  if (!emptyState || !booksCatalog) return;

  // Cenário 1: Biblioteca vazia desde o início.
  if (todosLivros.length === 0) {
    emptyState.classList.remove("hidden");
    booksCatalog.innerHTML = "";
    emptyState.querySelector("h3").textContent = "Sua biblioteca está vazia";
    emptyState.querySelector("p").textContent = "Você ainda não tem livros na sua biblioteca. Explore nosso catálogo e compre seu primeiro livro!";
    const btnExplorar = emptyState.querySelector(".btn-primary");
    if (btnExplorar) btnExplorar.style.display = 'inline-block';
    return;
  }

  // Cenário 2: Biblioteca tem livros, mas o filtro não encontrou nenhum.
  if (livrosVisiveisAtualmente.length === 0) {
    emptyState.classList.remove("hidden");
    booksCatalog.innerHTML = "";
    emptyState.querySelector("h3").textContent = "Nenhum resultado encontrado";
    emptyState.querySelector("p").textContent = "Tente usar outros termos na busca ou limpar os filtros.";
    const btnExplorar = emptyState.querySelector(".btn-primary");
    if (btnExplorar) btnExplorar.style.display = 'none';
  } else {
    // Cenário 3: Existem livros para exibir.
    emptyState.classList.add("hidden");
  }
}

function popularFiltroDeGeneros() {
  const generoSelect = document.getElementById("biblioteca-genre-filter");
  if (!generoSelect) return;

  const generosUnicos = new Map();
  todosLivros.forEach(livro => {
    if (livro.genero_id && livro.nome_genero) {
      generosUnicos.set(livro.genero_id, livro.nome_genero);
    }
  });

  const generosOrdenados = [...generosUnicos.entries()].sort((a, b) => a[1].localeCompare(b[1]));

  generoSelect.innerHTML = "";
  
  const todosOption = document.createElement("option");
  todosOption.value = ""; 
  todosOption.textContent = "Todos os Gêneros";
  generoSelect.appendChild(todosOption);

  generosOrdenados.forEach(([id, nome]) => {
    const option = document.createElement("option");
    option.value = id;
    option.textContent = nome;
    generoSelect.appendChild(option);
  });
}

function ordenarEExibirLivros(criterio) {
  let livrosOrdenados = [...livrosVisiveisAtualmente];
  
  switch (criterio) {
    case "data_adicao_asc":
      livrosOrdenados.sort((a, b) => new Date(a.data_adquirido) - new Date(b.data_adquirido));
      break;
    case "data_adicao_desc":
      livrosOrdenados.sort((a, b) => new Date(b.data_adquirido) - new Date(a.data_adquirido));
      break;
    case "titulo_asc":
      livrosOrdenados.sort((a, b) => a.titulo.localeCompare(b.titulo));
      break;
    case "genero_asc":
      livrosOrdenados.sort((a, b) => (a.nome_genero || "").localeCompare(b.nome_genero || ""));
      break;
    default:
      // Ordenação padrão por data mais recente
      livrosOrdenados.sort((a, b) => new Date(b.data_adquirido) - new Date(a.data_adquirido));
  }
  
  const booksCatalog = document.querySelector(".books-catalog");
  renderizarLivros(livrosOrdenados, booksCatalog);
}

function renderizarLivros(livros, container, mensagemVazio = "Nenhum livro encontrado.") {
  if (!container) return;

  container.innerHTML = "";

  if (livros.length === 0) {
    container.innerHTML = `<p class="empty-message">${mensagemVazio}</p>`;
    return;
  }

  livros.forEach((livro) => {
    const livroElement = criarElementoLivro(livro);
    container.appendChild(livroElement);
  });
}

function criarElementoLivro(livro) {
  const livroElement = document.createElement("div");
  livroElement.className = "book-card";
  livroElement.dataset.id = livro.id;

  const capaUrl = livro.imagem_url || "../public/images/placeholder-book.png";
  const dataFormatada = formatarData(livro.data_adquirido);
  const nomeGenero = livro.nome_genero || "Gênero não informado";

  livroElement.innerHTML = `
    <div class="book-cover-container">
      <a href="leitor.html?id=${livro.id}" class="book-cover-link">
        <img src="${capaUrl}" alt="Capa do livro ${livro.titulo}" class="book-cover" />
      </a>
    </div>
    <div class="book-info">
      <h3 class="book-title">
        <a href="leitor.html?id=${livro.id}">${livro.titulo}</a>
      </h3>
      <p class="book-genre">${nomeGenero}</p>
      <p class="book-author">${livro.autor}</p>
      <div class="book-meta">
        <span class="book-date">Adicionado em ${dataFormatada}</span>
      </div>
      <div class="book-bottom-actions">
        <button class="action-button ler-livro-btn" data-id="${livro.id}">Ler</button>
      </div>
    </div>
  `;

  // Adiciona evento ao botão
  const botaoLer = livroElement.querySelector(".ler-livro-btn");
  botaoLer.addEventListener("click", () => {
    window.location.href = `leitor.html?id=${livro.id}`;
  });

  return livroElement;
}

function formatarData(dataString) {
  if (!dataString) return "data desconhecida";
  
  const data = new Date(dataString);
  return data.toLocaleDateString('pt-BR', {
    day: '2-digit',
    month: '2-digit',
    year: 'numeric'
  });
}

<<<<<<< HEAD
// Função para carregar livros em progresso (para seção "Continue Reading")
async function carregarLivrosEmProgresso() {
  try {
    const livrosProgresso = await getRecentlyReadBooks(5);
    const lendoGrid = document.querySelector("#continuar-lendo .livros-lendo");
    
    if (lendoGrid) {
      renderizarLivrosComProgresso(livrosProgresso, lendoGrid);
    }
  } catch (error) {
    console.error("Erro ao carregar livros em progresso:", error);
  }
}

// Função para carregar e exibir todos os livros em progresso (para aba "Reading")
async function carregarEExibirLivrosEmProgresso() {
  try {
    const livrosProgresso = await getBooksInProgress();
    const lendoGrid = document.querySelector("#continuar-lendo .livros-lendo");
    
    if (lendoGrid) {
      if (livrosProgresso.length === 0) {
        lendoGrid.innerHTML = '<p class="empty-message">Você não tem nenhum livro em progresso.</p>';
      } else {
        renderizarLivrosComProgresso(livrosProgresso, lendoGrid);
      }
    }
  } catch (error) {
    console.error("Erro ao carregar livros em progresso:", error);
    const lendoGrid = document.querySelector("#continuar-lendo .livros-lendo");
    if (lendoGrid) {
      lendoGrid.innerHTML = '<p class="empty-message">Erro ao carregar livros em progresso.</p>';
    }
  }
}

// Função para renderizar livros com informação de progresso
function renderizarLivrosComProgresso(livros, container) {
  if (!container) return;

  container.innerHTML = "";

  livros.forEach((livro) => {
    const livroElement = criarElementoLivroComProgresso(livro);
    container.appendChild(livroElement);
  });
}

// Função para criar elemento de livro com informação de progresso
function criarElementoLivroComProgresso(livro) {
  const livroElement = document.createElement("div");
  livroElement.className = "book-card";
  livroElement.dataset.id = livro.livro_id || livro.id;

  const capaUrl = livro.imagem_url || "../public/images/placeholder-book.png";
  const dataFormatada = formatarData(livro.data_adquirido);
  const nomeGenero = livro.nome_genero || "Gênero não informado";
  const progressoFormatado = Math.round(livro.progress_percentage || 0);
  const paginaAtual = livro.current_page || 1;
  const totalPaginas = livro.total_pages || 1;

  livroElement.innerHTML = `
    <div class="book-cover-container">
      <a href="leitor.html?id=${livro.livro_id || livro.id}" class="book-cover-link">
        <img src="${capaUrl}" alt="Capa do livro ${livro.titulo}" class="book-cover" />
        <div class="progress-overlay">
          <div class="progress-bar" style="width: ${progressoFormatado}%"></div>
          <span class="progress-text">${progressoFormatado}%</span>
        </div>
      </a>
    </div>
    <div class="book-info">
      <h3 class="book-title">
        <a href="leitor.html?id=${livro.livro_id || livro.id}">${livro.titulo}</a>
      </h3>
      <p class="book-genre">${nomeGenero}</p>
      <p class="book-author">${livro.autor}</p>
      <div class="book-meta">
        <span class="book-progress">Página ${paginaAtual} de ${totalPaginas}</span>
        <span class="book-date">Adicionado em ${dataFormatada}</span>
      </div>
      <div class="book-bottom-actions">
        <button class="action-button ler-livro-btn" data-id="${livro.livro_id || livro.id}" data-current-page="${paginaAtual}">
          ${progressoFormatado > 0 ? 'Continuar Lendo' : 'Ler'}
        </button>
      </div>
    </div>
  `;

  // Adiciona evento ao botão
  const botaoLer = livroElement.querySelector(".ler-livro-btn");
  botaoLer.addEventListener("click", () => {
    const livroId = livro.livro_id || livro.id;
    const currentPage = paginaAtual;
    
    // If there's reading progress, include it in the URL for immediate navigation
    if (currentPage > 1) {
      window.location.href = `leitor.html?id=${livroId}&page=${currentPage}`;
    } else {
      window.location.href = `leitor.html?id=${livroId}`;
    }
  });

  return livroElement;
=======
function obterLivrosRecentes(dias = 3) {
  const agora = new Date();
  const limite = new Date(agora.getFullYear(), agora.getMonth(), agora.getDate() - dias);
  return todosLivros
    .filter(livro => new Date(livro.data_adquirido) >= limite)
    .sort((a, b) => new Date(b.data_adquirido) - new Date(a.data_adquirido));
>>>>>>> 027b186d
}<|MERGE_RESOLUTION|>--- conflicted
+++ resolved
@@ -22,31 +22,7 @@
     todosLivros = response.data || [];
     livrosVisiveisAtualmente = [...todosLivros];
 
-<<<<<<< HEAD
-    // Renderiza o catálogo completo com ordenação padrão
-    const sortSelect = document.getElementById("sort-books");
-    ordenarEExibirLivros(sortSelect.value);
-    
-    // Renderizar livros recentes (últimos 4 livros adicionados)
-    const agora = new Date();
-    const tresDiasAtras = new Date(agora.getFullYear(), agora.getMonth(), agora.getDate() - 3);
-
-    const livrosRecentes = todosLivros
-      .filter(livro => {
-        const dataAdquirido = new Date(livro.data_adquirido);
-        return dataAdquirido >= tresDiasAtras;
-      })
-      .sort((a, b) => new Date(b.data_adquirido) - new Date(a.data_adquirido));
-
-    renderizarLivros(livrosRecentes, recentesGrid);
-    
-    // Carregar e renderizar livros em progresso (para "Continue Reading")
-    await carregarLivrosEmProgresso();
-    
-    // Configurar eventos para filtros e tabs
-=======
     popularFiltroDeGeneros();
->>>>>>> 027b186d
     configurarEventos();
 
     // Lógica inicial de exibição
@@ -58,6 +34,9 @@
       const livrosRecentes = obterLivrosRecentes();
       renderizarLivros(livrosRecentes, recentesGrid);
     }
+    
+    // Carregar e renderizar livros em progresso (para "Continue Reading")
+    await carregarLivrosEmProgresso();
     
     atualizarEstadoVazio();
 
@@ -332,7 +311,14 @@
   });
 }
 
-<<<<<<< HEAD
+function obterLivrosRecentes(dias = 3) {
+  const agora = new Date();
+  const limite = new Date(agora.getFullYear(), agora.getMonth(), agora.getDate() - dias);
+  return todosLivros
+    .filter(livro => new Date(livro.data_adquirido) >= limite)
+    .sort((a, b) => new Date(b.data_adquirido) - new Date(a.data_adquirido));
+}
+
 // Função para carregar livros em progresso (para seção "Continue Reading")
 async function carregarLivrosEmProgresso() {
   try {
@@ -437,12 +423,4 @@
   });
 
   return livroElement;
-=======
-function obterLivrosRecentes(dias = 3) {
-  const agora = new Date();
-  const limite = new Date(agora.getFullYear(), agora.getMonth(), agora.getDate() - dias);
-  return todosLivros
-    .filter(livro => new Date(livro.data_adquirido) >= limite)
-    .sort((a, b) => new Date(b.data_adquirido) - new Date(a.data_adquirido));
->>>>>>> 027b186d
 }