--- conflicted
+++ resolved
@@ -1,9 +1,6 @@
 import { getBooks } from "../api/livro.js";
-<<<<<<< HEAD
 import { addBookToCart } from "../api/carrinho.js";
-=======
 import { renderBooks, renderSkeletons } from "../utils/renderBooks.js";
->>>>>>> 07a6b11a
 
 document.addEventListener("DOMContentLoaded", async () => {
   const gridContainer = document.querySelector(".grid--4-cols");
@@ -14,13 +11,8 @@
   const modalClose = document.getElementById("modal-close");
   const modalIcon = modal.querySelector(".modal-icon");
 
-<<<<<<< HEAD
-  // Função para abrir o modal
   function abrirModal(emoji, titulo, mensagem) {
     modalIcon.textContent = emoji;
-=======
-  function abrirModal(titulo, mensagem) {
->>>>>>> 07a6b11a
     modalTitle.textContent = titulo;
     modalMessage.textContent = mensagem;
     modal.style.display = "flex";
