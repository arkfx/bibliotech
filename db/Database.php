<?php

class Database
{
    private static $instance = null;
    private $connection;

    public function __construct($host, $port, $username, $password, $dbname)
    {
        try {
            $this->connection = new PDO("pgsql:host=$host;port=$port;dbname=$dbname", $username, $password);
            $this->connection->setAttribute(PDO::ATTR_ERRMODE, PDO::ERRMODE_EXCEPTION);
<<<<<<< HEAD
            // Disable prepared statement emulation
            $this->connection->setAttribute(PDO::ATTR_EMULATE_PREPARES, false);
            // Close cursors when connection is closed
            $this->connection->setAttribute(PDO::ATTR_PERSISTENT, false);
=======
            $this->connection->setAttribute(PDO::ATTR_EMULATE_PREPARES, true);
>>>>>>> 6022342d
        } catch (PDOException $e) {
            die("Falha ao conectar com o banco: " . $e->getMessage());
        }
    }

    public static function getInstance()
    {
        if (self::$instance === null) {
            $config = require __DIR__ . '/db-config.php';
            self::$instance = new self(
                $config['database']['host'],
                $config['database']['port'],
                $config['database']['user'],
                $config['database']['password'],
                $config['database']['dbname']
            );
        }
        return self::$instance;
    }

    public function getConnection()
    {
        return $this->connection;
    }
}<|MERGE_RESOLUTION|>--- conflicted
+++ resolved
@@ -10,14 +10,7 @@
         try {
             $this->connection = new PDO("pgsql:host=$host;port=$port;dbname=$dbname", $username, $password);
             $this->connection->setAttribute(PDO::ATTR_ERRMODE, PDO::ERRMODE_EXCEPTION);
-<<<<<<< HEAD
-            // Disable prepared statement emulation
-            $this->connection->setAttribute(PDO::ATTR_EMULATE_PREPARES, false);
-            // Close cursors when connection is closed
-            $this->connection->setAttribute(PDO::ATTR_PERSISTENT, false);
-=======
             $this->connection->setAttribute(PDO::ATTR_EMULATE_PREPARES, true);
->>>>>>> 6022342d
         } catch (PDOException $e) {
             die("Falha ao conectar com o banco: " . $e->getMessage());
         }
